// Copyright (c) 2017 Computer Vision Center (CVC) at the Universitat Autonoma
// de Barcelona (UAB).
//
// This work is licensed under the terms of the MIT license.
// For a copy, see <https://opensource.org/licenses/MIT>.

#pragma once

#include "carla/road/Map.h"

#include <boost/optional.hpp>

#include <map>

namespace carla {
namespace road {

  class MapBuilder {
  public:

    boost::optional<Map> Build();

    // called from road parser
    carla::road::Road *AddRoad(
        const uint32_t road_id,
        const std::string name,
        const double length,
        const int32_t junction_id,
        const int32_t predecessor,
        const int32_t successor);

    carla::road::LaneSection *AddRoadSection(
        carla::road::Road *road,
        const double s);

    carla::road::Lane *AddRoadSectionLane(
        carla::road::LaneSection *section,
        const int32_t lane_id,
        const std::string lane_type,
        const bool lane_level,
        const int32_t predecessor,
        const int32_t successor);

    void AddRoadSpeed(
        carla::road::Road * road,
        const float s,
        const std::string type,
        const float max,
        const std::string unit);

    // called from geometry parser
    void AddRoadGeometryLine(
        carla::road::Road *road,
        const double s,
        const double x,
        const double y,
        const double hdg,
        const double length);

    void AddRoadGeometryArc(
        carla::road::Road *road,
        const double s,
        const double x,
        const double y,
        const double hdg,
        const double length,
        const double curvature);

    void AddRoadGeometrySpiral(
        carla::road::Road *road,
        const double s,
        const double x,
        const double y,
        const double hdg,
        const double length,
        const double curvStart,
        const double curvEnd);

    void AddRoadGeometryPoly3(
        carla::road::Road *road,
        const double s,
        const double x,
        const double y,
        const double hdg,
        const double length,
        const double a,
        const double b,
        const double c,
        const double d);

    void AddRoadGeometryParamPoly3(
        carla::road::Road *road,
        const double s,
        const double x,
        const double y,
        const double hdg,
        const double length,
        const double aU,
        const double bU,
        const double cU,
        const double dU,
        const double aV,
        const double bV,
        const double cV,
        const double dV,
        const std::string p_range);

    // called from profiles parser
    void AddRoadElevationProfile(
        const int32_t road_id,
        const double s,
        const double a,
        const double b,
        const double c,
        const double d);

    void AddRoadLateralSuperelevation(
        const int32_t road_id,
        const double s,
        const double a,
        const double b,
        const double c,
        const double d);

    void AddRoadLateralCrossfall(
        const int32_t road_id,
        const double s,
        const double a,
        const double b,
        const double c,
        const double d,
        const std::string side);

    void AddRoadLateralShape(
        const int32_t road_id,
        const double s,
        const double a,
        const double b,
        const double c,
        const double d,
        const double t);

    // Signal methods
    void AddSignal(
        const uint32_t road_id,
        const uint32_t signal_id,
        const float s,
        const float t,
        const std::string name,
        const std::string dynamic,
        const std::string orientation,
        const float zOffset,
        const std::string country,
        const std::string type,
        const std::string subtype,
        const float value,
        const std::string unit,
        const float height,
        const float width,
        const std::string text,
        const float hOffset,
        const float pitch,
        const float roll);

    void AddValidityToLastAddedSignal(
        uint32_t road_id,
        uint32_t signal_id,
        int32_t from_lane,
        int32_t to_lane);

    // called from junction parser
    void AddJunction(const int32_t id, const std::string name);

    void AddConnection(
        const int32_t junction_id,
        const int32_t connection_id,
        const int32_t incoming_road,
        const int32_t connecting_road);

    void AddLaneLink(
        const int32_t junction_id,
        const int32_t connection_id,
        const int32_t from,
        const int32_t to);

    void AddRoadSection(
        const uint32_t road_id,
        const uint32_t section_index,
        const double s,
        const double a,
        const double b,
        const double c,
        const double d);

    void SetRoadLaneLink(
        const uint32_t road_id,
        const int32_t section_index,
        const int32_t lane_id,
        const std::string lane_type,
        const bool lane_level,
        const int32_t predecessor,
        const int32_t successor);

    // called from lane parser
    void CreateLaneAccess(
        const Lane* lane,
        const float s,
        const std::string restriction);

    void CreateLaneBorder(
        const Lane* lane,
        const float s,
        const float a,
        const float b,
        const float c,
        const float d);

    void CreateLaneHeight(
        const Lane* lane,
        const float s,
        const float inner,
        const float outer);

    void CreateLaneMaterial(
        const Lane* lane,
        const float s,
        const std::string surface,
        const float friction,
        const float roughness);

<<<<<<< HEAD
    void AddLaneOffset(
        carla::road::Road *road,
=======
    void CreateLaneOffset(
        const Lane* lane,
>>>>>>> e3987ca5
        const float s,
        const float a,
        const float b,
        const float c,
        const float d);

    void CreateLaneRule(
        const Lane* lane,
        const float s,
        const std::string value);

    void CreateLaneVisibility(
        const Lane* lane,
        const float s,
        const float forward,
        const float back,
        const float left,
        const float right);

    void CreateLaneWidth(
        const Lane* lane,
        const float s,
        const float a,
        const float b,
        const float c,
        const float d);

    void CreateRoadMark(
        const Lane* lane,
        const int road_mark_id,
        const float s,
        const std::string type,
        const std::string weight,
        const std::string color,
        const std::string material,
        const float width,
        const std::string lane_change,
        const float height,
        const std::string type_name,
        const float type_width);

    void CreateRoadMarkTypeLine(
        const Lane* lane,
        const int road_mark_id,
        const float length,
        const float space,
        const float tOffset,
        const float s,
        const std::string rule,
        const float width);

    void CreateLaneSpeed(
        const Lane* lane,
        const float s,
        const float max,
        const std::string unit);

    void AddValidityToSignal(
        const uint32_t road_id,
        const uint32_t signal_id,
        const int32_t from_lane,
        const int32_t to_lane);

    void AddValidityToSignalReference(
        const uint32_t road_id,
        const uint32_t signal_reference_id,
        const int32_t from_lane,
        const int32_t to_lane);

    void AddSignalReference(
        const uint32_t road_id,
        const uint32_t signal_reference_id,
        const float s_position,
        const float t_position,
        const std::string signal_reference_orientation);

    void AddDependencyToSignal(
        const uint32_t road_id,
        const uint32_t signal_id,
        const uint32_t dependency_id,
        const std::string dependency_type);

    Road *GetRoad(
        const RoadId road_id
    );

    Lane *GetLane(
        const RoadId road_id,
        const LaneId lane_id,
        const float s);

  private:

    MapData _map_data;

<<<<<<< HEAD
    std::unordered_map<carla::road::Road *, std::vector<std::unique_ptr<carla::road::element::RoadInfo>>> _road_info;

    /// Set the total length of each road based on the geometries
    void SetTotalRoadSegmentLength();

    /// Create the pointers between RoadSegments based on the ids
    void CreatePointersBetweenRoadSegments();

    // return the pointer to a lane object
    Lane *GetEdgeLanePointer(RoadId road_id, bool from_start, LaneId lane_id);

    // return a list of pointers to all lanes from a lane (using road and junction info)
    std::vector<Lane *> GetLaneNext(RoadId road_id, float s, LaneId lane_id);

    std::vector<std::pair<RoadId, LaneId>> GetJunctionLanes(RoadId junction_id, RoadId road_id, LaneId lane_id);

    // try to get pointers to the next and previous lanes
    void ProcessLaneLinks(void);
=======
    /// Create the pointers between RoadSegments based on the ids
    void CreatePointersBetweenRoadSegments();

  private:

    /// Map to temporary store all the road and lane infos until the map is built,
    /// so they can be added all together
    std::unordered_map<const Road *, std::vector<std::unique_ptr<element::RoadInfo>>>
        _temp_road_info_container;

    std::unordered_map<const Lane *, std::vector<std::unique_ptr<element::RoadInfo>>>
        _temp_lane_info_container;
>>>>>>> e3987ca5

  };

} // namespace road
} // namespace carla<|MERGE_RESOLUTION|>--- conflicted
+++ resolved
@@ -228,13 +228,8 @@
         const float friction,
         const float roughness);
 
-<<<<<<< HEAD
-    void AddLaneOffset(
-        carla::road::Road *road,
-=======
     void CreateLaneOffset(
         const Lane* lane,
->>>>>>> e3987ca5
         const float s,
         const float a,
         const float b,
@@ -330,12 +325,6 @@
 
     MapData _map_data;
 
-<<<<<<< HEAD
-    std::unordered_map<carla::road::Road *, std::vector<std::unique_ptr<carla::road::element::RoadInfo>>> _road_info;
-
-    /// Set the total length of each road based on the geometries
-    void SetTotalRoadSegmentLength();
-
     /// Create the pointers between RoadSegments based on the ids
     void CreatePointersBetweenRoadSegments();
 
@@ -349,9 +338,7 @@
 
     // try to get pointers to the next and previous lanes
     void ProcessLaneLinks(void);
-=======
-    /// Create the pointers between RoadSegments based on the ids
-    void CreatePointersBetweenRoadSegments();
+
 
   private:
 
@@ -362,7 +349,6 @@
 
     std::unordered_map<const Lane *, std::vector<std::unique_ptr<element::RoadInfo>>>
         _temp_lane_info_container;
->>>>>>> e3987ca5
 
   };
 

// Copyright (c) 2017 Computer Vision Center (CVC) at the Universitat Autonoma
// de Barcelona (UAB).
//
// This work is licensed under the terms of the MIT license.
// For a copy, see <https://opensource.org/licenses/MIT>.

#pragma once

#include "carla/Debug.h"
#include "carla/Memory.h"
#include "carla/NonCopyable.h"
#include "carla/client/Actor.h"
#include "carla/client/GarbageCollectionPolicy.h"
#include "carla/client/TrafficLight.h"
#include "carla/client/Vehicle.h"
#include "carla/client/Walker.h"
#include "carla/client/WorldSnapshot.h"
#include "carla/client/detail/ActorFactory.h"
#include "carla/client/detail/Client.h"
#include "carla/client/detail/Episode.h"
#include "carla/client/detail/EpisodeProxy.h"
#include "carla/client/detail/WalkerNavigation.h"
#include "carla/profiler/LifetimeProfiled.h"
#include "carla/rpc/TrafficLightState.h"

#include <memory>
#include <optional>

namespace carla {
namespace client {

  class ActorBlueprint;
  class BlueprintLibrary;
  class Map;
  class Sensor;
  class WalkerAIController;

namespace detail {

  /// Connects and controls a CARLA Simulator.
  class Simulator
    : public std::enable_shared_from_this<Simulator>,
      private profiler::LifetimeProfiled,
      private NonCopyable {
  public:

    // =========================================================================
    /// @name Constructor
    // =========================================================================
    /// @{

    explicit Simulator(
        const std::string &host,
        uint16_t port,
        size_t worker_threads = 0u,
        bool enable_garbage_collection = false);

    /// @}
    // =========================================================================
    /// @name Load a new episode
    // =========================================================================
    /// @{

    EpisodeProxy ReloadEpisode() {
      return LoadEpisode("");
    }

    EpisodeProxy LoadEpisode(std::string map_name);

    EpisodeProxy LoadOpenDriveEpisode(std::string opendrive);

    /// @}
    // =========================================================================
    /// @name Access to current episode
    // =========================================================================
    /// @{

    /// @pre Cannot be called previous to GetCurrentEpisode.
    auto GetCurrentEpisodeId() const {
      DEBUG_ASSERT(_episode != nullptr);
      return _episode->GetId();
    }

    EpisodeProxy GetCurrentEpisode();

    /// @}
    // =========================================================================
    /// @name World snapshot
    // =========================================================================
    /// @{

    WorldSnapshot GetWorldSnapshot() const {
      DEBUG_ASSERT(_episode != nullptr);
      return WorldSnapshot{_episode->GetState()};
    }

    /// @}
    // =========================================================================
    /// @name Map related methods
    // =========================================================================
    /// @{

    SharedPtr<Map> GetCurrentMap();

    std::vector<std::string> GetAvailableMaps() {
      return _client.GetAvailableMaps();
    }

    /// @}
    // =========================================================================
    /// @name Garbage collection policy
    // =========================================================================
    /// @{

    GarbageCollectionPolicy GetGarbageCollectionPolicy() const {
      return _gc_policy;
    }

    /// @}
    // =========================================================================
    /// @name Pure networking operations
    // =========================================================================
    /// @{

    void SetNetworkingTimeout(time_duration timeout) {
      _client.SetTimeout(timeout);
    }

    time_duration GetNetworkingTimeout() {
      return _client.GetTimeout();
    }

    std::string GetClientVersion() {
      return _client.GetClientVersion();
    }

    std::string GetServerVersion() {
      return _client.GetServerVersion();
    }

    /// @}
    // =========================================================================
    /// @name Tick
    // =========================================================================
    /// @{

    WorldSnapshot WaitForTick(time_duration timeout);

    size_t RegisterOnTickEvent(std::function<void(WorldSnapshot)> callback) {
      DEBUG_ASSERT(_episode != nullptr);
      return _episode->RegisterOnTickEvent(std::move(callback));
    }

    void RemoveOnTickEvent(size_t id) {
      DEBUG_ASSERT(_episode != nullptr);
      _episode->RemoveOnTickEvent(id);
    }

    uint64_t Tick();

    /// @}
    // =========================================================================
    /// @name Access to global objects in the episode
    // =========================================================================
    /// @{

    std :: string GetEndpoint() {
    	return _client.GetEndpoint();
    }

<<<<<<< HEAD
    /// Querry to know if a Traffic Manager is running on port
=======
    /// Query to know if a Traffic Manager is running on port
>>>>>>> eae903e9
    bool IsTrafficManagerRunning(uint16_t port) const {
      return _client.IsTrafficManagerRunning(port);
    }

    /// Gets a pair filled with the <IP, port> of the Trafic Manager running on port.
    /// If there is no Traffic Manager running the pair will be ("", 0)
    std::pair<std::string, uint16_t> GetTrafficManagerRunning(uint16_t port) const {
      return _client.GetTrafficManagerRunning(port);
    }

    /// Informs that a Traffic Manager is running on <IP, port>
    bool AddTrafficManagerRunning(std::pair<std::string, uint16_t> trafficManagerInfo) const {
      return _client.AddTrafficManagerRunning(trafficManagerInfo);
    }

    void DestroyTrafficManager(uint16_t port) const {
      _client.DestroyTrafficManager(port);
    }

    void AddPendingException(std::string e) {
      _episode->AddPendingException(e);
    }

    SharedPtr<BlueprintLibrary> GetBlueprintLibrary();

    SharedPtr<Actor> GetSpectator();

    rpc::EpisodeSettings GetEpisodeSettings() {
      return _client.GetEpisodeSettings();
    }

    uint64_t SetEpisodeSettings(const rpc::EpisodeSettings &settings);

    rpc::WeatherParameters GetWeatherParameters() {
      return _client.GetWeatherParameters();
    }

    void SetWeatherParameters(const rpc::WeatherParameters &weather) {
      _client.SetWeatherParameters(weather);
    }

    rpc::VehiclePhysicsControl GetVehiclePhysicsControl(const Vehicle &vehicle) const {
      return _client.GetVehiclePhysicsControl(vehicle.GetId());
    }

    rpc::VehicleLightState GetVehicleLightState(const Vehicle &vehicle) const {
      return _client.GetVehicleLightState(vehicle.GetId());
    }

    /// @}
    // =========================================================================
    /// @name AI
    // =========================================================================
    /// @{

    void RegisterAIController(const WalkerAIController &controller);

    void UnregisterAIController(const WalkerAIController &controller);

    boost::optional<geom::Location> GetRandomLocationFromNavigation();

    std::shared_ptr<WalkerNavigation> GetNavigation() {
      return _episode->GetNavigation();
    }

    void SetPedestriansCrossFactor(float percentage);

    /// @}
    // =========================================================================
    /// @name General operations with actors
    // =========================================================================
    /// @{

    boost::optional<rpc::Actor> GetActorById(ActorId id) const {
      DEBUG_ASSERT(_episode != nullptr);
      return _episode->GetActorById(id);
    }

    std::vector<rpc::Actor> GetActorsById(const std::vector<ActorId> &actor_ids) const {
      DEBUG_ASSERT(_episode != nullptr);
      return _episode->GetActorsById(actor_ids);
    }

    std::vector<rpc::Actor> GetAllTheActorsInTheEpisode() const {
      DEBUG_ASSERT(_episode != nullptr);
      return _episode->GetActors();
    }

    /// Creates an actor instance out of a description of an existing actor.
    /// Note that this does not spawn an actor.
    ///
    /// If @a gc is GarbageCollectionPolicy::Enabled, the shared pointer
    /// returned is provided with a custom deleter that calls Destroy() on the
    /// actor. This method does not support GarbageCollectionPolicy::Inherit.
    SharedPtr<Actor> MakeActor(
        rpc::Actor actor_description,
        GarbageCollectionPolicy gc = GarbageCollectionPolicy::Disabled) {
      RELEASE_ASSERT(gc != GarbageCollectionPolicy::Inherit);
      return ActorFactory::MakeActor(GetCurrentEpisode(), std::move(actor_description), gc);
    }

    /// Spawns an actor into the simulation.
    ///
    /// If @a gc is GarbageCollectionPolicy::Enabled, the shared pointer
    /// returned is provided with a custom deleter that calls Destroy() on the
    /// actor. If @gc is GarbageCollectionPolicy::Inherit, the default garbage
    /// collection policy is used.
    SharedPtr<Actor> SpawnActor(
        const ActorBlueprint &blueprint,
        const geom::Transform &transform,
        Actor *parent = nullptr,
        rpc::AttachmentType attachment_type = rpc::AttachmentType::Rigid,
        GarbageCollectionPolicy gc = GarbageCollectionPolicy::Inherit);

    bool DestroyActor(Actor &actor);

    ActorSnapshot GetActorSnapshot(ActorId actor_id) const {
      DEBUG_ASSERT(_episode != nullptr);
      return _episode->GetState()->GetActorSnapshot(actor_id);
    }

    ActorSnapshot GetActorSnapshot(const Actor &actor) const {
      return GetActorSnapshot(actor.GetId());
    }

    geom::Location GetActorLocation(const Actor &actor) const {
      return GetActorSnapshot(actor).transform.location;
    }

    geom::Transform GetActorTransform(const Actor &actor) const {
      return GetActorSnapshot(actor).transform;
    }

    geom::Vector3D GetActorVelocity(const Actor &actor) const {
      return GetActorSnapshot(actor).velocity;
    }

    void SetActorVelocity(const Actor &actor, const geom::Vector3D &vector) {
      _client.SetActorVelocity(actor.GetId(), vector);
    }

    geom::Vector3D GetActorAngularVelocity(const Actor &actor) const {
      return GetActorSnapshot(actor).angular_velocity;
    }

    void SetActorAngularVelocity(const Actor &actor, const geom::Vector3D &vector) {
      _client.SetActorAngularVelocity(actor.GetId(), vector);
    }

    void AddActorImpulse(const Actor &actor, const geom::Vector3D &vector) {
      _client.AddActorImpulse(actor.GetId(), vector);
    }

    geom::Vector3D GetActorAcceleration(const Actor &actor) const {
      return GetActorSnapshot(actor).acceleration;
    }

    void SetActorLocation(Actor &actor, const geom::Location &location) {
      _client.SetActorLocation(actor.GetId(), location);
    }

    void SetActorTransform(Actor &actor, const geom::Transform &transform) {
      _client.SetActorTransform(actor.GetId(), transform);
    }

    void SetActorSimulatePhysics(Actor &actor, bool enabled) {
      _client.SetActorSimulatePhysics(actor.GetId(), enabled);
    }

    /// @}
    // =========================================================================
    /// @name Operations with vehicles
    // =========================================================================
    /// @{

    void SetVehicleAutopilot(Vehicle &vehicle, bool enabled = true) {
      _client.SetActorAutopilot(vehicle.GetId(), enabled);
    }

    void SetLightsToVehicle(Vehicle &vehicle, const rpc::VehicleControl &control) {
      _client.ApplyControlToVehicle(vehicle.GetId(), control);
    }

    void ApplyControlToVehicle(Vehicle &vehicle, const rpc::VehicleControl &control) {
      _client.ApplyControlToVehicle(vehicle.GetId(), control);
    }

    void ApplyControlToWalker(Walker &walker, const rpc::WalkerControl &control) {
      _client.ApplyControlToWalker(walker.GetId(), control);
    }

    void ApplyBoneControlToWalker(Walker &walker, const rpc::WalkerBoneControl &control) {
      _client.ApplyBoneControlToWalker(walker.GetId(), control);
    }

    void ApplyPhysicsControlToVehicle(Vehicle &vehicle, const rpc::VehiclePhysicsControl &physicsControl) {
      _client.ApplyPhysicsControlToVehicle(vehicle.GetId(), physicsControl);
    }

    void SetLightStateToVehicle(Vehicle &vehicle, const rpc::VehicleLightState light_state) {
      _client.SetLightStateToVehicle(vehicle.GetId(), light_state);
    }

    /// @}
    // =========================================================================
    /// @name Operations with the recorder
    // =========================================================================
    /// @{

    std::string StartRecorder(std::string name) {
      return _client.StartRecorder(std::move(name));
    }

    void StopRecorder(void) {
      _client.StopRecorder();
    }

    std::string ShowRecorderFileInfo(std::string name, bool show_all) {
      return _client.ShowRecorderFileInfo(std::move(name), show_all);
    }

    std::string ShowRecorderCollisions(std::string name, char type1, char type2) {
      return _client.ShowRecorderCollisions(std::move(name), type1, type2);
    }

    std::string ShowRecorderActorsBlocked(std::string name, double min_time, double min_distance) {
      return _client.ShowRecorderActorsBlocked(std::move(name), min_time, min_distance);
    }

    std::string ReplayFile(std::string name, double start, double duration, uint32_t follow_id) {
      return _client.ReplayFile(std::move(name), start, duration, follow_id);
    }

    void SetReplayerTimeFactor(double time_factor) {
      _client.SetReplayerTimeFactor(time_factor);
    }

    void SetReplayerIgnoreHero(bool ignore_hero) {
      _client.SetReplayerIgnoreHero(ignore_hero);
    }

    /// @}
    // =========================================================================
    /// @name Operations with sensors
    // =========================================================================
    /// @{

    void SubscribeToSensor(
        const Sensor &sensor,
        std::function<void(SharedPtr<sensor::SensorData>)> callback);

    void UnSubscribeFromSensor(const Sensor &sensor);

    /// @}
    // =========================================================================
    /// @name Operations with traffic lights
    // =========================================================================
    /// @{

    void SetTrafficLightState(TrafficLight &trafficLight, const rpc::TrafficLightState trafficLightState) {
      _client.SetTrafficLightState(trafficLight.GetId(), trafficLightState);
    }

    void SetTrafficLightGreenTime(TrafficLight &trafficLight, float greenTime) {
      _client.SetTrafficLightGreenTime(trafficLight.GetId(), greenTime);
    }

    void SetTrafficLightYellowTime(TrafficLight &trafficLight, float yellowTime) {
      _client.SetTrafficLightYellowTime(trafficLight.GetId(), yellowTime);
    }

    void SetTrafficLightRedTime(TrafficLight &trafficLight, float redTime) {
      _client.SetTrafficLightRedTime(trafficLight.GetId(), redTime);
    }

    void FreezeTrafficLight(TrafficLight &trafficLight, bool freeze) {
      _client.FreezeTrafficLight(trafficLight.GetId(), freeze);
    }

    std::vector<ActorId> GetGroupTrafficLights(TrafficLight &trafficLight) {
      return _client.GetGroupTrafficLights(trafficLight.GetId());
    }

    /// @}
    // =========================================================================
    /// @name Debug
    // =========================================================================
    /// @{

    void DrawDebugShape(const rpc::DebugShape &shape) {
      _client.DrawDebugShape(shape);
    }

    /// @}
    // =========================================================================
    /// @name Apply commands in batch
    // =========================================================================
    /// @{

    void ApplyBatch(std::vector<rpc::Command> commands, bool do_tick_cue) {
      _client.ApplyBatch(std::move(commands), do_tick_cue);
    }

    auto ApplyBatchSync(std::vector<rpc::Command> commands, bool do_tick_cue) {
      return _client.ApplyBatchSync(std::move(commands), do_tick_cue);
    }

    /// @}

  private:

    Client _client;

    std::shared_ptr<Episode> _episode;

    const GarbageCollectionPolicy _gc_policy;
  };

} // namespace detail
} // namespace client
} // namespace carla<|MERGE_RESOLUTION|>--- conflicted
+++ resolved
@@ -168,11 +168,7 @@
     	return _client.GetEndpoint();
     }
 
-<<<<<<< HEAD
-    /// Querry to know if a Traffic Manager is running on port
-=======
     /// Query to know if a Traffic Manager is running on port
->>>>>>> eae903e9
     bool IsTrafficManagerRunning(uint16_t port) const {
       return _client.IsTrafficManagerRunning(port);
     }

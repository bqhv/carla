// Copyright (c) 2019 Computer Vision Center (CVC) at the Universitat Autonoma
// de Barcelona (UAB).
//
// This work is licensed under the terms of the MIT license.
// For a copy, see <https://opensource.org/licenses/MIT>.

#pragma once

#include <memory>
#include "carla/client/Actor.h"
#include "carla/client/detail/Simulator.h"
#include "carla/client/detail/EpisodeProxy.h"

<<<<<<< HEAD
#define MIN_TRY_COUNT				10
#define TM_DEFAULT_PORT				8000
=======
#define TM_SERVER_PORT        8000
>>>>>>> f88ba691

namespace carla {
namespace traffic_manager {

using ActorPtr = carla::SharedPtr<carla::client::Actor>;

/// The function of this class is to integrate all the various stages of
/// the traffic manager appropriately using messengers.
class TrafficManagerBase {

public:
  /// To start the TrafficManager.
  virtual void Start() = 0;

  /// To stop the TrafficManager.
  virtual void Stop() = 0;


  bool IsRunning() const {
    return _is_running;
  }

  /// Protected constructor for singleton lifecycle management.
  TrafficManagerBase() {};

  /// Destructor.
  virtual ~TrafficManagerBase() {};


  /// This method registers a vehicle with the traffic manager.
  virtual void RegisterVehicles(const std::vector<ActorPtr> &actor_list) = 0;

  /// This method unregisters a vehicle from traffic manager.
  virtual void UnregisterVehicles(const std::vector<ActorPtr> &actor_list) = 0;
  /// This method kills a vehicle. (Not working right now)
  /// void DestroyVehicle(const ActorPtr &actor);

  /// Set target velocity specific to a vehicle.
  virtual void SetPercentageSpeedDifference(const ActorPtr &actor, const float percentage) = 0;

  /// Set global target velocity.
  virtual void SetGlobalPercentageSpeedDifference(float const percentage) = 0;

  /// Set collision detection rules between vehicles.
  virtual void SetCollisionDetection(const ActorPtr &reference_actor, const ActorPtr &other_actor, const bool detect_collision) = 0;

  /// Method to force lane change on a vehicle.
  /// Direction flag can be set to true for left and false for right.
  virtual void SetForceLaneChange(const ActorPtr &actor, const bool direction) = 0;

  /// Enable / disable automatic lane change on a vehicle.
  virtual void SetAutoLaneChange(const ActorPtr &actor, const bool enable) = 0;

  /// Method to specify how much distance a vehicle should maintain to
  /// the leading vehicle.
  virtual void SetDistanceToLeadingVehicle(const ActorPtr &actor, const float distance) = 0;

  /// Method to specify the % chance of ignoring collisions with other actors
  virtual void SetPercentageIgnoreActors(const ActorPtr &actor, const float perc) = 0;

  /// Method to specify the % chance of running a red light
  virtual void SetPercentageRunningLight(const ActorPtr &actor, const float perc) = 0;

<<<<<<< HEAD
	/// Method to switch traffic manager into synchronous execution.
	virtual void SetSynchronousMode(bool mode) = 0;

	/// Method to set Tick timeout for synchronous execution.
	virtual void SetSynchronousModeTimeOutInMiliSecond(double time) = 0;

	/// Method to provide synchronous tick
	virtual bool SynchronousTick() = 0;

	/// Method to reset all traffic lights.
	virtual void ResetAllTrafficLights() = 0;
=======
  /// Method to reset all traffic lights.
  virtual void ResetAllTrafficLights() = 0;

  /// Get carla episode information
  virtual  carla::client::detail::EpisodeProxy& GetEpisodeProxy() = 0;

protected:
  bool _is_running = false;
>>>>>>> f88ba691

};

} // namespace traffic_manager
} // namespace carla

<<<<<<< HEAD
=======
#endif /* __TRAFFICMANAGERBASE__ */
>>>>>>> f88ba691
<|MERGE_RESOLUTION|>--- conflicted
+++ resolved
@@ -11,12 +11,7 @@
 #include "carla/client/detail/Simulator.h"
 #include "carla/client/detail/EpisodeProxy.h"
 
-<<<<<<< HEAD
-#define MIN_TRY_COUNT				10
-#define TM_DEFAULT_PORT				8000
-=======
 #define TM_SERVER_PORT        8000
->>>>>>> f88ba691
 
 namespace carla {
 namespace traffic_manager {
@@ -80,19 +75,6 @@
   /// Method to specify the % chance of running a red light
   virtual void SetPercentageRunningLight(const ActorPtr &actor, const float perc) = 0;
 
-<<<<<<< HEAD
-	/// Method to switch traffic manager into synchronous execution.
-	virtual void SetSynchronousMode(bool mode) = 0;
-
-	/// Method to set Tick timeout for synchronous execution.
-	virtual void SetSynchronousModeTimeOutInMiliSecond(double time) = 0;
-
-	/// Method to provide synchronous tick
-	virtual bool SynchronousTick() = 0;
-
-	/// Method to reset all traffic lights.
-	virtual void ResetAllTrafficLights() = 0;
-=======
   /// Method to reset all traffic lights.
   virtual void ResetAllTrafficLights() = 0;
 
@@ -101,14 +83,10 @@
 
 protected:
   bool _is_running = false;
->>>>>>> f88ba691
 
 };
 
 } // namespace traffic_manager
 } // namespace carla
 
-<<<<<<< HEAD
-=======
-#endif /* __TRAFFICMANAGERBASE__ */
->>>>>>> f88ba691
+#endif /* __TRAFFICMANAGERBASE__ */
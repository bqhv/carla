// Copyright (c) 2020 Computer Vision Center (CVC) at the Universitat Autonoma
// de Barcelona (UAB).
//
// This work is licensed under the terms of the MIT license.
// For a copy, see <https://opensource.org/licenses/MIT>.

#pragma once

#include <memory>
#include "carla/client/Actor.h"
#include "carla/client/detail/Simulator.h"
#include "carla/client/detail/EpisodeProxy.h"

#define MIN_TRY_COUNT       20
#define TM_DEFAULT_PORT     8000

namespace carla {
namespace traffic_manager {

using ActorPtr = carla::SharedPtr<carla::client::Actor>;

/// The function of this class is to integrate all the various stages of
/// the traffic manager appropriately using messengers.
class TrafficManagerBase {

public:
  /// To start the traffic manager.
  virtual void Start() = 0;

  /// To stop the traffic manager.
  virtual void Stop() = 0;

  /// To release the traffic manager.
  virtual void Release() = 0;

  /// To reset the traffic manager.
  virtual void Reset() = 0;

  /// Protected constructor for singleton lifecycle management.
  TrafficManagerBase() {};

  /// Destructor.
  virtual ~TrafficManagerBase() {};

  /// This method registers a vehicle with the traffic manager.
  virtual void RegisterVehicles(const std::vector<ActorPtr> &actor_list) = 0;

  /// This method unregisters a vehicle from traffic manager.
  virtual void UnregisterVehicles(const std::vector<ActorPtr> &actor_list) = 0;

  /// Set a vehicle's % decrease in velocity with respect to the speed limit.
  /// If less than 0, it's a % increase.
  virtual void SetPercentageSpeedDifference(const ActorPtr &actor, const float percentage) = 0;

  /// Set a global % decrease in velocity with respect to the speed limit.
  /// If less than 0, it's a % increase.
  virtual void SetGlobalPercentageSpeedDifference(float const percentage) = 0;

  /// Method to set collision detection rules between vehicles.
  virtual void SetCollisionDetection(const ActorPtr &reference_actor, const ActorPtr &other_actor, const bool detect_collision) = 0;

  /// Method to force lane change on a vehicle.
  /// Direction flag can be set to true for left and false for right.
  virtual void SetForceLaneChange(const ActorPtr &actor, const bool direction) = 0;

  /// Enable/disable automatic lane change on a vehicle.
  virtual void SetAutoLaneChange(const ActorPtr &actor, const bool enable) = 0;

  /// Method to specify how much distance a vehicle should maintain to
  /// the leading vehicle.
  virtual void SetDistanceToLeadingVehicle(const ActorPtr &actor, const float distance) = 0;

  /// Method to specify the % chance of ignoring collisions with any walker.
  virtual void SetPercentageIgnoreWalkers(const ActorPtr &actor, const float perc) = 0;

  /// Method to specify the % chance of ignoring collisions with any vehicle.
  virtual void SetPercentageIgnoreVehicles(const ActorPtr &actor, const float perc) = 0;

  /// Method to specify the % chance of running any traffic light.
  virtual void SetPercentageRunningLight(const ActorPtr &actor, const float perc) = 0;

  /// Method to specify the % chance of running any traffic sign.
  virtual void SetPercentageRunningSign(const ActorPtr &actor, const float perc) = 0;

  /// Method to switch traffic manager into synchronous execution.
  virtual void SetSynchronousMode(bool mode) = 0;

  /// Method to set Tick timeout for synchronous execution.
  virtual void SetSynchronousModeTimeOutInMiliSecond(double time) = 0;

  /// Method to provide synchronous tick
  virtual bool SynchronousTick() = 0;

  /// Method to reset all traffic lights.
  virtual void ResetAllTrafficLights() = 0;

  /// Get carla episode information
  virtual  carla::client::detail::EpisodeProxy& GetEpisodeProxy() = 0;

  /// Method to set Global Distance to Leading Vehicle.
  virtual void SetGlobalDistanceToLeadingVehicle(const float dist) = 0;

<<<<<<< HEAD
=======
  /// Method to set probabilistic preference to keep on the right lane.
  virtual void SetKeepRightPercentage(const ActorPtr &actor,const float percentage) = 0;

>>>>>>> 7509e9d8
protected:

};

} // namespace traffic_manager
} // namespace carla<|MERGE_RESOLUTION|>--- conflicted
+++ resolved
@@ -100,12 +100,9 @@
   /// Method to set Global Distance to Leading Vehicle.
   virtual void SetGlobalDistanceToLeadingVehicle(const float dist) = 0;
 
-<<<<<<< HEAD
-=======
   /// Method to set probabilistic preference to keep on the right lane.
   virtual void SetKeepRightPercentage(const ActorPtr &actor,const float percentage) = 0;
 
->>>>>>> 7509e9d8
 protected:
 
 };

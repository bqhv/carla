// Copyright (c) 2020 Computer Vision Center (CVC) at the Universitat Autonoma
// de Barcelona (UAB).
//
// This work is licensed under the terms of the MIT license.
// For a copy, see <https://opensource.org/licenses/MIT>.

#pragma once

#include "carla/client/Actor.h"
#include <rpc/client.h>

#define TM_TIMEOUT        2000 // In ms
#define TM_DEFAULT_PORT   8000 // TM_SERVER_PORT

namespace carla {
namespace traffic_manager {

/// Provides communication with the rpc of TrafficManagerServer.
class TrafficManagerClient {

public:

  TrafficManagerClient(const TrafficManagerClient &) = default;
  TrafficManagerClient(TrafficManagerClient &&) = default;

  TrafficManagerClient &operator=(const TrafficManagerClient &) = default;
  TrafficManagerClient &operator=(TrafficManagerClient &&) = default;

  /// Parametric constructor to initialize the parameters.
  TrafficManagerClient(
      const std::string &_host,
      const uint16_t &_port)
    : tmhost(_host),
      tmport(_port) {

    /// Create client instance.
      if(!_client) {
        _client = new ::rpc::client(tmhost, tmport);
        _client->set_timeout(TM_TIMEOUT);
      }
  }

  /// Destructor method.
  ~TrafficManagerClient() {
    if(_client) {
      delete _client;
      _client = nullptr;
    }
  };

  /// Set parameters.
  void setServerDetails(const std::string &_host, const uint16_t &_port) {
    tmhost = _host;
    tmport = _port;
  }

  /// Get parameters.
  void getServerDetails(std::string &_host, uint16_t &_port) {
    _host = tmhost;
    _port = tmport;
  }

  /// Register vehicles to remote traffic manager server via RPC client.
  void RegisterVehicle(const std::vector<carla::rpc::Actor> &actor_list) {
    DEBUG_ASSERT(_client != nullptr);
    _client->call("register_vehicle", std::move(actor_list));
  }

  /// Unregister vehicles to remote traffic manager server via RPC client.
  void UnregisterVehicle(const std::vector<carla::rpc::Actor> &actor_list) {
    DEBUG_ASSERT(_client != nullptr);
    _client->call("unregister_vehicle", std::move(actor_list));
  }

  /// Method to set a vehicle's % decrease in velocity with respect to the speed limit.
  /// If less than 0, it's a % increase.
  void SetPercentageSpeedDifference(const carla::rpc::Actor &_actor, const float percentage) {
    DEBUG_ASSERT(_client != nullptr);
    _client->call("set_percentage_speed_difference", std::move(_actor), percentage);
  }

  /// Method to set a global % decrease in velocity with respect to the speed limit.
  /// If less than 0, it's a % increase.
  void SetGlobalPercentageSpeedDifference(const float percentage) {
    DEBUG_ASSERT(_client != nullptr);
    _client->call("set_global_percentage_speed_difference", percentage);
  }

  /// Method to set collision detection rules between vehicles.
  void SetCollisionDetection(const carla::rpc::Actor &reference_actor, const carla::rpc::Actor &other_actor, const bool detect_collision) {
    DEBUG_ASSERT(_client != nullptr);
    _client->call("set_collision_detection", reference_actor, other_actor, detect_collision);
  }

  /// Method to force lane change on a vehicle.
  /// Direction flag can be set to true for left and false for right.
  void SetForceLaneChange(const carla::rpc::Actor &actor, const bool direction) {
    DEBUG_ASSERT(_client != nullptr);
    _client->call("set_force_lane_change", actor, direction);
  }

  /// Enable/disable automatic lane change on a vehicle.
  void SetAutoLaneChange(const carla::rpc::Actor &actor, const bool enable) {
    DEBUG_ASSERT(_client != nullptr);
    _client->call("set_auto_lane_change", actor, enable);
  }

  /// Method to specify how much distance a vehicle should maintain to
  /// the leading vehicle.
  void SetDistanceToLeadingVehicle(const carla::rpc::Actor &actor, const float distance) {
    DEBUG_ASSERT(_client != nullptr);
    _client->call("set_distance_to_leading_vehicle", actor, distance);
  }

  /// Method to specify the % chance of ignoring collisions with any walker.
  void SetPercentageIgnoreWalkers(const carla::rpc::Actor &actor, const float percentage) {
    DEBUG_ASSERT(_client != nullptr);
    _client->call("set_percentage_ignore_walkers", actor, percentage);
  }

  /// Method to specify the % chance of ignoring collisions with any vehicle.
  void SetPercentageIgnoreVehicles(const carla::rpc::Actor &actor, const float percentage) {
    DEBUG_ASSERT(_client != nullptr);
    _client->call("set_percentage_ignore_vehicles", actor, percentage);
  }

  /// Method to specify the % chance of running a traffic sign.
  void SetPercentageRunningLight(const carla::rpc::Actor &actor, const float percentage) {
    DEBUG_ASSERT(_client != nullptr);
    _client->call("set_percentage_running_light", actor, percentage);
  }

  /// Method to specify the % chance of running any traffic sign.
  void SetPercentageRunningSign(const carla::rpc::Actor &actor, const float percentage) {
    DEBUG_ASSERT(_client != nullptr);
    _client->call("set_percentage_running_sign", actor, percentage);
  }

  /// Method to switch traffic manager into synchronous execution.
  void SetSynchronousMode(const bool mode) {
    DEBUG_ASSERT(_client != nullptr);
    _client->call("set_synchronous_mode", mode);
  }

  /// Method to set tick timeout for synchronous execution.
  void SetSynchronousModeTimeOutInMiliSecond(const double time) {
    DEBUG_ASSERT(_client != nullptr);
    _client->call("set_synchronous_mode_timeout_in_milisecond", time);
  }

  /// Method to provide synchronous tick.
  bool SynchronousTick() {
    DEBUG_ASSERT(_client != nullptr);
    return _client->call("synchronous_tick").as<bool>();
  }

  /// Method to reset all traffic light groups to the initial stage.
  void ResetAllTrafficLights() {
    DEBUG_ASSERT(_client != nullptr);
    _client->call("reset_all_traffic_lights");
  }

  /// Check if remote traffic manager is alive
  void HealthCheckRemoteTM() {
    DEBUG_ASSERT(_client != nullptr);
    _client->call("health_check_remote_TM");
  }

  /// Method to specify how much distance a vehicle should maintain to
  /// the Global leading vehicle.
  void SetGlobalDistanceToLeadingVehicle(const float distance) {
    DEBUG_ASSERT(_client != nullptr);
    _client->call("set_global_distance_to_leading_vehicle",distance);
  }

<<<<<<< HEAD
=======
  /// Method to set probabilistic preference to keep on the right lane.
  void SetKeepRightPercentage(const carla::rpc::Actor &actor, const float percentage) {
    DEBUG_ASSERT(_client != nullptr);
    _client->call("set_percentage_keep_right_rule", actor, percentage);
  }
>>>>>>> 7509e9d8

private:

  /// RPC client.
  ::rpc::client *_client = nullptr;

  /// Server port and host.
  std::string tmhost;
  uint16_t    tmport;
};

} // namespace traffic_manager
} // namespace carla<|MERGE_RESOLUTION|>--- conflicted
+++ resolved
@@ -173,14 +173,11 @@
     _client->call("set_global_distance_to_leading_vehicle",distance);
   }
 
-<<<<<<< HEAD
-=======
   /// Method to set probabilistic preference to keep on the right lane.
   void SetKeepRightPercentage(const carla::rpc::Actor &actor, const float percentage) {
     DEBUG_ASSERT(_client != nullptr);
     _client->call("set_percentage_keep_right_rule", actor, percentage);
   }
->>>>>>> 7509e9d8
 
 private:
 

--- conflicted
+++ resolved
@@ -204,11 +204,7 @@
     return false;
   }
 
-<<<<<<< HEAD
-  /// Method to Set Global distance to Leading vehicle 
-=======
   /// Method to Set Global distance to Leading vehicle
->>>>>>> 7509e9d8
   void SetGlobalDistanceToLeadingVehicle(const float distance) {
     TrafficManagerBase* tm_ptr = GetTM(_port);
     if(tm_ptr != nullptr){
@@ -216,8 +212,6 @@
     }
   }
 
-<<<<<<< HEAD
-=======
   /// Method to set probabilistic preference to keep on the right lane.
   void SetKeepRightPercentage(const ActorPtr &actor, const float percentage) {
     TrafficManagerBase* tm_ptr = GetTM(_port);
@@ -226,7 +220,6 @@
     }
   }
 
->>>>>>> 7509e9d8
 private:
 
   void CreateTrafficManagerServer(

// Copyright (c) 2020 Computer Vision Center (CVC) at the Universitat Autonoma
// de Barcelona (UAB).
//
// This work is licensed under the terms of the MIT license.
// For a copy, see <https://opensource.org/licenses/MIT>.

#include "carla/trafficmanager/LocalizationStage.h"
#include "carla/client/DebugHelper.h"

namespace carla {
namespace traffic_manager {

namespace LocalizationConstants {

  static const float WAYPOINT_TIME_HORIZON = 5.0f;
  static const float MINIMUM_HORIZON_LENGTH = 30.0f;
  static const float TARGET_WAYPOINT_TIME_HORIZON = 1.0f;
  static const float TARGET_WAYPOINT_HORIZON_LENGTH = 5.0f;
  static const float MINIMUM_JUNCTION_LOOK_AHEAD = 10.0f;
  static const float HIGHWAY_SPEED = 50.0f / 3.6f;
  static const float MINIMUM_LANE_CHANGE_DISTANCE = 10.0f;
  static const float MAXIMUM_LANE_OBSTACLE_DISTANCE = 50.0f;
  static const float MAXIMUM_LANE_OBSTACLE_CURVATURE = 0.6f;
  static const uint64_t UNREGISTERED_ACTORS_SCAN_INTERVAL = 10;
  static const float BLOCKED_TIME_THRESHOLD = 90.0f;
  static const float DELTA_TIME_BETWEEN_DESTRUCTIONS = 10.0f;
  static const float STOPPED_VELOCITY_THRESHOLD = 0.8f;  // meters per second.
  static const float INTER_LANE_CHANGE_DISTANCE = 10.0f;

} // namespace LocalizationConstants

  using namespace LocalizationConstants;

  LocalizationStage::LocalizationStage(
      std::string stage_name,
      std::shared_ptr<LocalizationToPlannerMessenger> planner_messenger,
      std::shared_ptr<LocalizationToCollisionMessenger> collision_messenger,
      std::shared_ptr<LocalizationToTrafficLightMessenger> traffic_light_messenger,
      AtomicActorSet &registered_actors,
      InMemoryMap &local_map,
      Parameters &parameters,
      carla::client::DebugHelper &debug_helper,
      carla::client::detail::EpisodeProxy &episodeProxy)
    : PipelineStage(stage_name),
      planner_messenger(planner_messenger),
      collision_messenger(collision_messenger),
      traffic_light_messenger(traffic_light_messenger),
      registered_actors(registered_actors),
      local_map(local_map),
      parameters(parameters),
      debug_helper(debug_helper),
      episode_proxy_ls(episodeProxy) {

    // Initializing various output frame selectors.
    planner_frame_selector = true;
    collision_frame_selector = true;
    traffic_light_frame_selector = true;
    // Initializing the number of vehicles to zero in the begining.
    number_of_vehicles = 0u;
    // Initializing the registered actors container state.
    registered_actors_state = -1;
    // Initializing buffer lists.
    buffer_list = std::make_shared<BufferList>();
    // Initializing maximum idle time to null.
    maximum_idle_time = std::make_pair(nullptr, 0.0);
    // Initializing srand.
    srand(static_cast<unsigned>(time(NULL)));

  }

  LocalizationStage::~LocalizationStage() {}

  void LocalizationStage::Action() {

    ScanUnregisteredVehicles();

    // Selecting output frames based on selector keys.
    const auto current_planner_frame = planner_frame_selector ? planner_frame_a : planner_frame_b;
    const auto current_collision_frame = collision_frame_selector ? collision_frame_a : collision_frame_b;
    const auto current_traffic_light_frame =
        traffic_light_frame_selector ? traffic_light_frame_a : traffic_light_frame_b;

    // Selecting current timestamp from the world snapshot.
    current_timestamp = episode_proxy_ls.Lock()->GetWorldSnapshot().GetTimestamp();

    // Looping over registered actors.
    for (uint64_t i = 0u; i < actor_list.size(); ++i) {

      const Actor vehicle = actor_list.at(i);
      const ActorId actor_id = vehicle->GetId();
      const cg::Location vehicle_location = vehicle->GetLocation();
      const float vehicle_velocity = vehicle->GetVelocity().Length();

      // Initializing idle times.
      if (idle_time.find(actor_id) == idle_time.end() && current_timestamp.elapsed_seconds != 0) {
        idle_time[actor_id] = current_timestamp.elapsed_seconds;
      }

      const float horizon_size = std::max(
          WAYPOINT_TIME_HORIZON * std::sqrt(vehicle_velocity * 10.0f),
          MINIMUM_HORIZON_LENGTH);

      if (buffer_list->find(actor_id) == buffer_list->end()) {
        buffer_list->insert({actor_id, Buffer()});
      }

      Buffer &waypoint_buffer = buffer_list->at(actor_id);

      // Clear buffer if vehicle is too far from the first waypoint in the buffer.
      if (!waypoint_buffer.empty() &&
          cg::Math::DistanceSquared(waypoint_buffer.front()->GetLocation(), vehicle_location) > std::pow(30.0f, 2)) {

        auto number_of_pops = waypoint_buffer.size();
        for (uint64_t j = 0u; j < number_of_pops; ++j) {
          PopWaypoint(waypoint_buffer, actor_id);
        }
      }

      // Purge passed waypoints.
      if (!waypoint_buffer.empty()) {
        float dot_product = DeviationDotProduct(vehicle, vehicle_location, waypoint_buffer.front()->GetLocation(), true);

        while (dot_product <= 0.0f && !waypoint_buffer.empty()) {

          PopWaypoint(waypoint_buffer, actor_id);
          if (!waypoint_buffer.empty()) {
            dot_product = DeviationDotProduct(vehicle, vehicle_location, waypoint_buffer.front()->GetLocation(), true);
          }
        }
      }

      // Initializing buffer if it is empty.
      if (waypoint_buffer.empty()) {
        SimpleWaypointPtr closest_waypoint = local_map.GetWaypointInVicinity(vehicle_location);
        if (closest_waypoint == nullptr) {
          closest_waypoint = local_map.GetWaypoint(vehicle_location);
        }
        PushWaypoint(waypoint_buffer, actor_id, closest_waypoint);
      }

      // Assign a lane change.

      const ChangeLaneInfo lane_change_info = parameters.GetForceLaneChange(vehicle);
<<<<<<< HEAD
      const bool force_lane_change = lane_change_info.change_lane;
      const bool lane_change_direction = lane_change_info.direction;
=======
      bool force_lane_change = lane_change_info.change_lane;
      bool lane_change_direction = lane_change_info.direction;

      if (!force_lane_change) {
        float perc_keep_right = parameters.GetKeepRightPercentage(vehicle);
        if (perc_keep_right >= 0.0f && perc_keep_right >= (rand() % 101)) {
            force_lane_change = true;
            lane_change_direction = true;
        }
      }

      const SimpleWaypointPtr front_waypoint = waypoint_buffer.front();
>>>>>>> 7509e9d8
      const double lane_change_distance = std::pow(std::max(10.0f * vehicle_velocity, INTER_LANE_CHANGE_DISTANCE), 2);

      if (((parameters.GetAutoLaneChange(vehicle) || force_lane_change) && !front_waypoint->CheckJunction())
          && (last_lane_change_location.find(actor_id) == last_lane_change_location.end()
              || cg::Math::DistanceSquared(last_lane_change_location.at(actor_id), vehicle_location)
                 > lane_change_distance )) {

        SimpleWaypointPtr change_over_point = AssignLaneChange(
            vehicle, vehicle_location, force_lane_change, lane_change_direction);

        if (change_over_point != nullptr) {
          if (last_lane_change_location.find(actor_id) != last_lane_change_location.end()) {
            last_lane_change_location.at(actor_id) = vehicle_location;
          } else {
            last_lane_change_location.insert({actor_id, vehicle_location});
          }
          auto number_of_pops = waypoint_buffer.size();
          for (uint64_t j = 0u; j < number_of_pops; ++j) {
            PopWaypoint(waypoint_buffer, actor_id);
          }
          PushWaypoint(waypoint_buffer, actor_id, change_over_point);
        }
      }

      // Populating the buffer.
      while (waypoint_buffer.back()->DistanceSquared(waypoint_buffer.front())
          <= std::pow(horizon_size, 2)) {

        std::vector<SimpleWaypointPtr> next_waypoints = waypoint_buffer.back()->GetNextWaypoint();
        uint64_t selection_index = 0u;
        // Pseudo-randomized path selection if found more than one choice.
        if (next_waypoints.size() > 1) {
          selection_index = static_cast<uint64_t>(rand()) % next_waypoints.size();
        }
        SimpleWaypointPtr next_wp = next_waypoints.at(selection_index);
        if (next_wp == nullptr) {
          for (auto& wp: next_waypoints) {
            if (wp != nullptr) {
              next_wp = wp;
              break;
            }
          }
        }
        PushWaypoint(waypoint_buffer, actor_id, next_wp);
      }

      // Begining point of the waypoint buffer;
      const SimpleWaypointPtr& updated_front_waypoint = waypoint_buffer.front();

      // Updating geodesic grid position for actor.
      track_traffic.UpdateGridPosition(actor_id, waypoint_buffer);

      // Generating output.
      const float target_point_distance = std::max(std::ceil(vehicle_velocity * TARGET_WAYPOINT_TIME_HORIZON),
          TARGET_WAYPOINT_HORIZON_LENGTH);
      SimpleWaypointPtr target_waypoint = updated_front_waypoint;
      for (uint64_t j = 0u;
          (j < waypoint_buffer.size()) &&
          (updated_front_waypoint->DistanceSquared(target_waypoint)
          < std::pow(target_point_distance, 2));
          ++j) {
        target_waypoint = waypoint_buffer.at(j);
      }
      const cg::Location target_location = target_waypoint->GetLocation();
      float dot_product = DeviationDotProduct(vehicle, vehicle_location, target_location);
      float cross_product = DeviationCrossProduct(vehicle, vehicle_location, target_location);
      dot_product = 1.0f - dot_product;
      if (cross_product < 0.0f) {
        dot_product *= -1.0f;
      }

      float distance = 0.0f; // TODO: use in PID

      // Filtering out false junctions on highways:
      // on highways, if there is only one possible path and the section is
      // marked as intersection, ignore it.
      const auto vehicle_reference = boost::static_pointer_cast<cc::Vehicle>(vehicle);
      const float speed_limit = vehicle_reference->GetSpeedLimit();
      const float look_ahead_distance = std::max(2.0f * vehicle_velocity, MINIMUM_JUNCTION_LOOK_AHEAD);

      SimpleWaypointPtr look_ahead_point = updated_front_waypoint;
      uint64_t look_ahead_index = 0u;
      for (uint64_t j = 0u;
          (updated_front_waypoint->DistanceSquared(look_ahead_point)
          < std::pow(look_ahead_distance, 2)) &&
          (j < waypoint_buffer.size());
          ++j) {
        look_ahead_point = waypoint_buffer.at(j);
        look_ahead_index = j;
      }

      bool approaching_junction = false;
      if (look_ahead_point->CheckJunction() && !(updated_front_waypoint->CheckJunction())) {
        if (speed_limit*3.6f > HIGHWAY_SPEED) {
          for (uint64_t j = 0u; (j < look_ahead_index) && !approaching_junction; ++j) {
            SimpleWaypointPtr swp = waypoint_buffer.at(j);
            if (swp->GetNextWaypoint().size() > 1) {
              approaching_junction = true;
            }
          }
        } else {
          approaching_junction = true;
        }
      }

      // Reset the variables when no longer approaching a junction.
      if (!approaching_junction && approached[actor_id]){
        final_safe_points[actor_id] = nullptr;
        approached[actor_id] = false;
      }

      // Only do once, when the junction has just been seen.
      else if (approaching_junction && !approached[actor_id]){

        SimpleWaypointPtr final_point = nullptr;
        final_point = GetSafeLocationAfterJunction(vehicle_reference, waypoint_buffer);
        if(final_point != nullptr){
          final_safe_points[actor_id] = final_point;
          approaching_junction = false;
          approached[actor_id] = true;
        }
      }

      // Editing output frames.
      LocalizationToPlannerData &planner_message = current_planner_frame->at(i);
      planner_message.actor = vehicle;
      planner_message.deviation = dot_product;
      planner_message.distance = distance;
      planner_message.approaching_true_junction = approaching_junction;

      LocalizationToCollisionData &collision_message = current_collision_frame->at(i);
      collision_message.actor = vehicle;
      collision_message.buffer = waypoint_buffer;
      collision_message.overlapping_actors.clear();
      ActorIdSet overlapping_actor_set = track_traffic.GetOverlappingVehicles(actor_id);
      for (ActorId overlapping_actor_id: overlapping_actor_set) {
        Actor actor_ptr = nullptr;
        if (vehicle_id_to_index.find(overlapping_actor_id) != vehicle_id_to_index.end()) {
          actor_ptr = actor_list.at(vehicle_id_to_index.at(overlapping_actor_id));
        } else if (unregistered_actors.find(overlapping_actor_id) != unregistered_actors.end()) {
          actor_ptr = unregistered_actors.at(overlapping_actor_id);
        }
        if (actor_ptr!=nullptr) {
          collision_message.overlapping_actors.insert({overlapping_actor_id, actor_ptr});
        }
        collision_message.safe_point_after_junction = final_safe_points[actor_id];
      }
      collision_message.closest_waypoint = updated_front_waypoint;
      collision_message.junction_look_ahead_waypoint = waypoint_buffer.at(look_ahead_index);

      LocalizationToTrafficLightData &traffic_light_message = current_traffic_light_frame->at(i);
      traffic_light_message.actor = vehicle;
      traffic_light_message.closest_waypoint = updated_front_waypoint;
      traffic_light_message.junction_look_ahead_waypoint = waypoint_buffer.at(look_ahead_index);

      // Updating idle time when necessary.
      UpdateIdleTime(vehicle);
    }

    if (IsVehicleStuck(maximum_idle_time.first)) {
      TryDestroyVehicle(maximum_idle_time.first);
    }

    // Updating maximum idle time to null for the next iteration.
    maximum_idle_time = std::make_pair(nullptr, current_timestamp.elapsed_seconds);
  }

  void LocalizationStage::DataReceiver() {
    bool is_deleted_actors_present = false;
    std::set<uint32_t> world_actor_id;
    std::vector<ActorPtr> actor_list_to_be_deleted;

    // Filter function to collect the data.
    auto Filter = [&](auto &actors, auto &wildcard_pattern) {
      std::vector<carla::client::detail::ActorVariant> filtered;
      for (auto &&actor : actors) {
        if (carla::StringUtil::Match(carla::client::detail::ActorVariant(actor).GetTypeId(), wildcard_pattern)) {
          filtered.push_back(actor);
        }
      }
      return filtered;
    };

    // Get all the actors.
    auto world_actors_list = episode_proxy_ls.Lock()->GetAllTheActorsInTheEpisode();

    // Filter with vehicle wildcard.
    auto vehicles = Filter(world_actors_list, "vehicle.*");

    // Building a set of vehicle ids in the world.
    for (const auto &actor : vehicles) {
      world_actor_id.insert(actor.GetId());
    }

    // Search for invalid/destroyed vehicles.
    for (auto &actor : actor_list) {
      if (world_actor_id.find(actor->GetId()) == world_actor_id.end()) {
        actor_list_to_be_deleted.emplace_back(actor);
        track_traffic.DeleteActor(actor->GetId());
        last_lane_change_location.erase(actor->GetId());
      }
    }

    // Clearing the registered actor list.
    if(!actor_list_to_be_deleted.empty()) {
      registered_actors.Remove(actor_list_to_be_deleted);
      actor_list.clear();
      actor_list = registered_actors.GetList();
      is_deleted_actors_present = true;
    }

    // Building a list of registered actors and connecting
    // the vehicle ids to their position indices on data arrays.

    if (is_deleted_actors_present || (registered_actors_state != registered_actors.GetState())) {
      actor_list.clear();
      actor_list_to_be_deleted.clear();
      actor_list = registered_actors.GetList();
      uint64_t index = 0u;
      vehicle_id_to_index.clear();
      for (auto &actor : actor_list) {
        vehicle_id_to_index.insert({actor->GetId(), index});
        ++index;
      }
      registered_actors_state = registered_actors.GetState();
    }

    // Allocating new containers for the changed number of registered vehicles.
    if (number_of_vehicles != actor_list.size()) {
      number_of_vehicles = static_cast<uint64_t>(actor_list.size());
      // Allocating output frames to be shared with the motion planner stage.
      planner_frame_a = std::make_shared<LocalizationToPlannerFrame>(number_of_vehicles);
      planner_frame_b = std::make_shared<LocalizationToPlannerFrame>(number_of_vehicles);
      // Allocating output frames to be shared with the collision stage.
      collision_frame_a = std::make_shared<LocalizationToCollisionFrame>(number_of_vehicles);
      collision_frame_b = std::make_shared<LocalizationToCollisionFrame>(number_of_vehicles);
      // Allocating output frames to be shared with the traffic light stage
      traffic_light_frame_a = std::make_shared<LocalizationToTrafficLightFrame>(number_of_vehicles);
      traffic_light_frame_b = std::make_shared<LocalizationToTrafficLightFrame>(number_of_vehicles);
    }
  }

  void LocalizationStage::DataSender() {

    planner_messenger->Push(planner_frame_selector ? planner_frame_a : planner_frame_b);
    planner_frame_selector = !planner_frame_selector;

    const auto current_collision_frame = collision_frame_selector ? collision_frame_a : collision_frame_b;
    collision_messenger->Push(current_collision_frame);
    collision_frame_selector = !collision_frame_selector;

    traffic_light_messenger->Push(traffic_light_frame_selector ? traffic_light_frame_a : traffic_light_frame_b);
    traffic_light_frame_selector = !traffic_light_frame_selector;
  }

  void LocalizationStage::DrawBuffer(Buffer &buffer) {

    for (uint64_t i = 0u; i < buffer.size(); ++i) {
      if(buffer.at(i)->GetWaypoint()->IsJunction()){
        debug_helper.DrawPoint(buffer.at(i)->GetLocation() + cg::Location(0.0f,0.0f,2.0f), 0.3f, {0u, 0u, 255u}, 0.05f);
      } else {
        debug_helper.DrawPoint(buffer.at(i)->GetLocation() + cg::Location(0.0f,0.0f,2.0f), 0.3f, {0u, 255u, 255u}, 0.05f);
      }
    }
  }

  void LocalizationStage::PushWaypoint(Buffer& buffer, ActorId actor_id, SimpleWaypointPtr& waypoint) {

    const uint64_t waypoint_id = waypoint->GetId();
    buffer.push_back(waypoint);
    track_traffic.UpdatePassingVehicle(waypoint_id, actor_id);
  }

  void LocalizationStage::PopWaypoint(Buffer& buffer, ActorId actor_id) {

    SimpleWaypointPtr removed_waypoint = buffer.front();
    SimpleWaypointPtr remaining_waypoint = nullptr;
    const uint64_t removed_waypoint_id = removed_waypoint->GetId();
    buffer.pop_front();
    track_traffic.RemovePassingVehicle(removed_waypoint_id, actor_id);
  }

  void LocalizationStage::ScanUnregisteredVehicles() {
    ++unregistered_scan_duration;
  // Periodically check for actors not spawned by TrafficManager.
  if (unregistered_scan_duration == UNREGISTERED_ACTORS_SCAN_INTERVAL) {
    unregistered_scan_duration = 0;

    auto Filter = [&](auto &actors, auto &wildcard_pattern) {
      std::vector<carla::client::detail::ActorVariant> filtered;
      for (auto &&actor : actors) {
        if (carla::StringUtil::Match
             ( carla::client::detail::ActorVariant(actor).GetTypeId()
             , wildcard_pattern)) {
          filtered.push_back(actor);
        }
      }
      return filtered;
    };

    /// Get all actors of the world
    auto world_actors_list = episode_proxy_ls.Lock()->GetAllTheActorsInTheEpisode();

    /// Filter based on wildcard_pattern
    const auto world_actors = Filter(world_actors_list, "vehicle.*");
    const auto world_walker = Filter(world_actors_list, "walker.*");

    // Scanning for vehicles.
    for (auto actor: world_actors) {
      const auto unregistered_id = actor.GetId();
      if (vehicle_id_to_index.find(unregistered_id) == vehicle_id_to_index.end() &&
          unregistered_actors.find(unregistered_id) == unregistered_actors.end()) {
        unregistered_actors.insert({unregistered_id, actor.Get(episode_proxy_ls)});
      }
    }
    // Scanning for pedestrians.
    for (auto walker: world_walker) {
      const auto unregistered_id = walker.GetId();
      if (unregistered_actors.find(unregistered_id) == unregistered_actors.end()) {
        unregistered_actors.insert({unregistered_id, walker.Get(episode_proxy_ls)});
      }
    }
  }

    // Regularly update unregistered actors.
    const auto current_snapshot = episode_proxy_ls.Lock()->GetWorldSnapshot();
    for (auto it = unregistered_actors.cbegin(); it != unregistered_actors.cend();) {
      if (registered_actors.Contains(it->first) || !current_snapshot.Contains(it->first)) {
        track_traffic.DeleteActor(it->first);
        it = unregistered_actors.erase(it);
      } else {
        // Updating data structures.
        cg::Location location = it->second->GetLocation();
        const auto type = it->second->GetTypeId();

        SimpleWaypointPtr nearest_waypoint = nullptr;
        if (type[0] == 'v') {
          nearest_waypoint = local_map.GetWaypointInVicinity(location);
        } else if (type[0] == 'w') {
          nearest_waypoint = local_map.GetPedWaypoint(location);
        }
        if (nearest_waypoint == nullptr) {
          nearest_waypoint = local_map.GetWaypoint(location);
        }

        track_traffic.UpdateUnregisteredGridPosition(it->first, nearest_waypoint);

        ++it;
      }
    }
  }

  SimpleWaypointPtr LocalizationStage::AssignLaneChange(Actor vehicle, const cg::Location &vehicle_location,
                                                        bool force, bool direction)
  {
<<<<<<< HEAD
    // TODO: Implement keep right rule.
=======
>>>>>>> 7509e9d8

    const ActorId actor_id = vehicle->GetId();
    const float vehicle_velocity = vehicle->GetVelocity().Length();

    // Waypoint representing the new starting point for the waypoint buffer
    // due to lane change. Remains nullptr if lane change not viable.
    SimpleWaypointPtr change_over_point = nullptr;

    // Retrieve waypoint buffer for current vehicle.
    const Buffer& waypoint_buffer = buffer_list->at(actor_id);

    // Check buffer is not empty.
    if (!waypoint_buffer.empty())
    {
      // Get the left and right waypoints for the current closest waypoint.
      const SimpleWaypointPtr& current_waypoint = waypoint_buffer.front();
      const SimpleWaypointPtr left_waypoint = current_waypoint->GetLeftWaypoint();
      const SimpleWaypointPtr right_waypoint = current_waypoint->GetRightWaypoint();

      // Retrieve vehicles with overlapping waypoint buffers with current vehicle.
      const auto blocking_vehicles = track_traffic.GetOverlappingVehicles(actor_id);

      // Find immediate in-lane obstacle and check if any are too close to initiate lane change.
      bool obstacle_too_close = false;
      float minimum_squared_distance = std::numeric_limits<float>::infinity();
      ActorId obstacle_actor_id = 0u;
      for (auto i = blocking_vehicles.begin();
           i != blocking_vehicles.end() && !obstacle_too_close && !force;
           ++i)
      {
        const ActorId &other_actor_id = *i;
        // Find vehicle in registered list and check if it's buffer is not empty.
        if (vehicle_id_to_index.find(other_actor_id) != vehicle_id_to_index.end()
            && buffer_list->find(other_actor_id) != buffer_list->end()
            && !buffer_list->at(other_actor_id).empty())
        {
          const Buffer& other_buffer = buffer_list->at(other_actor_id);
          const SimpleWaypointPtr& other_current_waypoint = other_buffer.front();
          const cg::Location other_location = other_current_waypoint->GetLocation();

          const cg::Vector3D reference_heading = current_waypoint->GetForwardVector();
          cg::Vector3D reference_to_other = other_current_waypoint->GetLocation()
                                            - current_waypoint->GetLocation();
          const cg::Vector3D other_heading = other_current_waypoint->GetForwardVector();

          // Check both vehicles are not in junction,
          // Check if the other vehicle is in front of the current vehicle,
          // Check if the two vehicles have acceptable angular deviation between their headings.
          if (!current_waypoint->CheckJunction()
              && !other_current_waypoint->CheckJunction()
              && other_current_waypoint->GetWaypoint()->GetRoadId() == current_waypoint->GetWaypoint()->GetRoadId()
              && other_current_waypoint->GetWaypoint()->GetLaneId() == current_waypoint->GetWaypoint()->GetLaneId()
              && cg::Math::Dot(reference_heading, reference_to_other) > 0.0f
              && cg::Math::Dot(reference_heading, other_heading) > MAXIMUM_LANE_OBSTACLE_CURVATURE)
          {
            float squared_distance = cg::Math::DistanceSquared(vehicle_location, other_location);
            // Abort if the obstacle is too close.
            if (squared_distance > std::pow(MINIMUM_LANE_CHANGE_DISTANCE, 2))
            {
              // Remember if the new vehicle is closer.
              if (squared_distance < minimum_squared_distance
                  && squared_distance < std::pow(MAXIMUM_LANE_OBSTACLE_DISTANCE, 2.0f))
              {
                minimum_squared_distance = squared_distance;
                obstacle_actor_id = other_actor_id;
              }
            } else {
              obstacle_too_close = true;
            }
          }
        }
      }

      // If a valid immediate obstacle found.
      if (!obstacle_too_close && obstacle_actor_id != 0u && !force)
      {
        const Buffer& other_buffer = buffer_list->at(obstacle_actor_id);
        const SimpleWaypointPtr& other_current_waypoint = other_buffer.front();
        const auto other_neighbouring_lanes = {other_current_waypoint->GetLeftWaypoint(),
                                               other_current_waypoint->GetRightWaypoint()};

        // Flags reflecting whether adjacent lanes are free near the obstacle.
        bool distant_left_lane_free = false;
        bool distant_right_lane_free = false;

        // Check if the neighbouring lanes near the obstructing vehicle are free of other vehicles.
<<<<<<< HEAD
        bool distant_lane_availability = false;
=======
>>>>>>> 7509e9d8
        bool left_right = true;
        for (auto& candidate_lane_wp: other_neighbouring_lanes) {
          if (candidate_lane_wp != nullptr &&
              track_traffic.GetPassingVehicles(candidate_lane_wp->GetId()).size() == 0) {

<<<<<<< HEAD
            distant_lane_availability = true;
=======
>>>>>>> 7509e9d8
            if (left_right) distant_left_lane_free = true;
            else distant_right_lane_free = true;

          }
          left_right = !left_right;
        }

        // Based on what lanes are free near the obstacle,
        // find the change over point with no vehicles passing through them.
        if (distant_right_lane_free && right_waypoint != nullptr
            && track_traffic.GetPassingVehicles(right_waypoint->GetId()).size() == 0)
        {
          change_over_point = right_waypoint;
        } else if (distant_left_lane_free && left_waypoint != nullptr
                   && track_traffic.GetPassingVehicles(left_waypoint->GetId()).size() == 0)
        {
          change_over_point = left_waypoint;
        }
      } else if (force) {
        if (direction && right_waypoint != nullptr) {
          change_over_point = right_waypoint;
        } else if (!direction && left_waypoint != nullptr) {
          change_over_point = left_waypoint;
        }
      }

      if (change_over_point != nullptr)
      {
        const float change_over_distance =  cg::Math::Clamp(1.5f*vehicle_velocity, 3.0f, 20.0f);
        const auto starting_point = change_over_point;
        while (change_over_point->DistanceSquared(starting_point) < std::pow(change_over_distance, 2) &&
              !change_over_point->CheckJunction()) {
          change_over_point = change_over_point->GetNextWaypoint()[0];
        }

        // Reset this variable if needed
        if (approached[actor_id]){
          approached[actor_id] = false;
        }
      }
    }

    return change_over_point;
  }

  SimpleWaypointPtr LocalizationStage::GetSafeLocationAfterJunction(const Vehicle &vehicle, Buffer &waypoint_buffer){

    ActorId actor_id = vehicle->GetId();
    // Get the length of the car
    float length = vehicle->GetBoundingBox().extent.x;
    // First Waypoint before the junction
    const SimpleWaypointPtr initial_point;
    uint64_t initial_index = 0;
    // First Waypoint after the junction
    SimpleWaypointPtr safe_point = nullptr;
    uint64_t safe_index = 0;
    // Vehicle position after the junction
    SimpleWaypointPtr final_point = nullptr;
    // Safe space after the junction
    const float safe_distance = 1.5f*length;

    for (uint64_t j = 0u; j < waypoint_buffer.size(); ++j){
      if (waypoint_buffer.at(j)->CheckJunction()){
        initial_index = j;
        break;
      }
    }

    // Stop if something failed
    if (initial_index == 0 && !waypoint_buffer.front()->CheckJunction()){
      return final_point;
    }

    // 2) Search for the end of the intersection (if it is in the buffer)
    for (uint64_t i = initial_index; i < waypoint_buffer.size(); ++i){

      if (!waypoint_buffer.at(i)->CheckJunction()){
        safe_point = waypoint_buffer.at(i);
        safe_index = i;
        break;
      }
    }

    // If it hasn't been found, extend the buffer
    if(safe_point == nullptr){
      while (waypoint_buffer.back()->CheckJunction()) {

          std::vector<SimpleWaypointPtr> next_waypoints = waypoint_buffer.back()->GetNextWaypoint();
          uint64_t selection_index = 0u;
          if (next_waypoints.size() > 1) {
            selection_index = static_cast<uint64_t>(rand()) % next_waypoints.size();
          }

          PushWaypoint(waypoint_buffer, actor_id, next_waypoints.at(selection_index));
        }
      // Save the last one
      safe_point = waypoint_buffer.back();
    }

    // Stop if something failed
    if (safe_index == 0){
      return final_point;
    }

    // 3) Search for final_point (again, if it is in the buffer)

    for(uint64_t k = safe_index; k < waypoint_buffer.size(); ++k){

      if(safe_point->Distance(waypoint_buffer.at(k)->GetLocation()) > safe_distance){
        final_point = waypoint_buffer.at(k);
        break;
      }
    }

    // If it hasn't been found, extend the buffer
    if(final_point == nullptr){
      while (safe_point->Distance(waypoint_buffer.back()->GetLocation()) < safe_distance) {

        // Record the last point as a safe one and save it
        std::vector<SimpleWaypointPtr> next_waypoints = waypoint_buffer.back()->GetNextWaypoint();
        uint64_t selection_index = 0u;
        // Pseudo-randomized path selection if found more than one choice.
        if (next_waypoints.size() > 1) {
          selection_index = static_cast<uint64_t>(rand()) % next_waypoints.size();
        }

        PushWaypoint(waypoint_buffer, actor_id, next_waypoints.at(selection_index));
      }
      final_point = waypoint_buffer.back();
    }

    return final_point;
  }

  void LocalizationStage::UpdateIdleTime(const Actor& actor) {
    if (idle_time.find(actor->GetId()) == idle_time.end()) {
      return;
    }

    const auto vehicle = boost::static_pointer_cast<cc::Vehicle>(actor);
    if (actor->GetVelocity().Length() > STOPPED_VELOCITY_THRESHOLD || (vehicle->IsAtTrafficLight() && vehicle->GetTrafficLightState() != TLS::Green)) {
      idle_time[actor->GetId()] = current_timestamp.elapsed_seconds;
    }

    // Checking maximum idle time.
    if (maximum_idle_time.first == nullptr || maximum_idle_time.second > idle_time[actor->GetId()]) {
      maximum_idle_time = std::make_pair(actor, idle_time[actor->GetId()]);
    }
  }

  bool LocalizationStage::IsVehicleStuck(const Actor& actor) {
    if (actor == nullptr) {
      return false;
    }

    if (idle_time.find(actor->GetId()) != idle_time.end()) {
      auto delta_idle_time = current_timestamp.elapsed_seconds - idle_time.at(actor->GetId());
      if (delta_idle_time >= BLOCKED_TIME_THRESHOLD) {
        return true;
      }
    }
    return false;
  }

  void LocalizationStage::CleanActor(const ActorId actor_id) {
    track_traffic.DeleteActor(actor_id);
    for (const auto& waypoint : buffer_list->at(actor_id)) {
      track_traffic.RemovePassingVehicle(waypoint->GetId(), actor_id);
    }

    idle_time.erase(actor_id);
    buffer_list->erase(actor_id);
  }

  bool LocalizationStage::TryDestroyVehicle(const Actor& actor) {
    if (!actor->IsAlive()) {
      return false;
    }

    const ActorId actor_id = actor->GetId();

    auto delta_last_actor_destruction = current_timestamp.elapsed_seconds - elapsed_last_actor_destruction;
    if (delta_last_actor_destruction >= DELTA_TIME_BETWEEN_DESTRUCTIONS) {
      registered_actors.Destroy(actor);

      // Clean actor data structures.
      CleanActor(actor_id);

      elapsed_last_actor_destruction = current_timestamp.elapsed_seconds;

      return true;
    }
    return false;
  }

} // namespace traffic_manager
} // namespace carla<|MERGE_RESOLUTION|>--- conflicted
+++ resolved
@@ -141,10 +141,6 @@
       // Assign a lane change.
 
       const ChangeLaneInfo lane_change_info = parameters.GetForceLaneChange(vehicle);
-<<<<<<< HEAD
-      const bool force_lane_change = lane_change_info.change_lane;
-      const bool lane_change_direction = lane_change_info.direction;
-=======
       bool force_lane_change = lane_change_info.change_lane;
       bool lane_change_direction = lane_change_info.direction;
 
@@ -157,7 +153,6 @@
       }
 
       const SimpleWaypointPtr front_waypoint = waypoint_buffer.front();
->>>>>>> 7509e9d8
       const double lane_change_distance = std::pow(std::max(10.0f * vehicle_velocity, INTER_LANE_CHANGE_DISTANCE), 2);
 
       if (((parameters.GetAutoLaneChange(vehicle) || force_lane_change) && !front_waypoint->CheckJunction())
@@ -513,10 +508,6 @@
   SimpleWaypointPtr LocalizationStage::AssignLaneChange(Actor vehicle, const cg::Location &vehicle_location,
                                                         bool force, bool direction)
   {
-<<<<<<< HEAD
-    // TODO: Implement keep right rule.
-=======
->>>>>>> 7509e9d8
 
     const ActorId actor_id = vehicle->GetId();
     const float vehicle_velocity = vehicle->GetVelocity().Length();
@@ -603,19 +594,11 @@
         bool distant_right_lane_free = false;
 
         // Check if the neighbouring lanes near the obstructing vehicle are free of other vehicles.
-<<<<<<< HEAD
-        bool distant_lane_availability = false;
-=======
->>>>>>> 7509e9d8
         bool left_right = true;
         for (auto& candidate_lane_wp: other_neighbouring_lanes) {
           if (candidate_lane_wp != nullptr &&
               track_traffic.GetPassingVehicles(candidate_lane_wp->GetId()).size() == 0) {
 
-<<<<<<< HEAD
-            distant_lane_availability = true;
-=======
->>>>>>> 7509e9d8
             if (left_right) distant_left_lane_free = true;
             else distant_right_lane_free = true;
 

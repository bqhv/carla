--- conflicted
+++ resolved
@@ -108,11 +108,7 @@
 
       // Clear buffer if vehicle is too far from the first waypoint in the buffer.
       if (!waypoint_buffer.empty() &&
-<<<<<<< HEAD
-          cg::Math::DistanceSquared(waypoint_buffer.front()->GetLocation(), vehicle_location) > 10.0f) {
-=======
           cg::Math::DistanceSquared(waypoint_buffer.front()->GetLocation(), vehicle_location) > std::pow(30.0f, 2)) {
->>>>>>> b30001eb
 
         auto number_of_pops = waypoint_buffer.size();
         for (uint64_t j = 0u; j < number_of_pops; ++j) {
@@ -703,11 +699,7 @@
             selection_index = static_cast<uint64_t>(rand()) % next_waypoints.size();
           }
 
-<<<<<<< HEAD
-          PushWaypoint(waypoint_buffer, vehicle->GetId(), next_waypoints.at(selection_index));
-=======
           PushWaypoint(waypoint_buffer, actor_id, next_waypoints.at(selection_index));
->>>>>>> b30001eb
         }
       // Save the last one
       safe_point = waypoint_buffer.back();
@@ -740,11 +732,7 @@
           selection_index = static_cast<uint64_t>(rand()) % next_waypoints.size();
         }
 
-<<<<<<< HEAD
-        PushWaypoint(waypoint_buffer, vehicle->GetId(), next_waypoints.at(selection_index));
-=======
         PushWaypoint(waypoint_buffer, actor_id, next_waypoints.at(selection_index));
->>>>>>> b30001eb
       }
       final_point = waypoint_buffer.back();
     }

// Copyright (c) 2020 Computer Vision Center (CVC) at the Universitat Autonoma
// de Barcelona (UAB).
//
// This work is licensed under the terms of the MIT license.
// For a copy, see <https://opensource.org/licenses/MIT>.

#pragma once

#include <vector>
#include <memory>

#include "carla/Exception.h"
#include "carla/client/Actor.h"
#include "carla/Version.h"
#include "carla/rpc/Server.h"
#include "carla/trafficmanager/TrafficManagerBase.h"

namespace carla {
namespace traffic_manager {

using ActorPtr = carla::SharedPtr<carla::client::Actor>;

class TrafficManagerServer {
public:

  TrafficManagerServer(const TrafficManagerServer &) = default;
  TrafficManagerServer(TrafficManagerServer &&) = default;

  TrafficManagerServer &operator=(const TrafficManagerServer &) = default;
  TrafficManagerServer &operator=(TrafficManagerServer &&) = default;

  /// Here RPCPort is the traffic manager local instance RPC server port where
  /// it can listen to remote traffic managers and apply the changes to
  /// local instance through a TrafficManagerBase pointer.
  TrafficManagerServer(
      uint16_t &RPCPort,
      carla::traffic_manager::TrafficManagerBase* tm)
    : _RPCPort(RPCPort) {

    uint16_t counter = 0;
    while(counter < MIN_TRY_COUNT) {
      try {

        /// Create server instance.
        server = new ::rpc::server(RPCPort);

      } catch(std::exception& e) {
        /// Update port number and try again.
        std::this_thread::sleep_for(500ms);
      }

      /// If server created.
      if(server != nullptr) {
        break;
      }
      counter ++;
    }

    /// If server still not created throw a runtime exception.
    if(server == nullptr) {

      carla::throw_exception(std::runtime_error(
        "trying to create rpc server for traffic manager; "
        "but the system failed to create because of bind error."));
    } else {
      /// If the server creation was successful we are
      /// binding a lambda function to the name "register_vehicle".
      server->bind("register_vehicle", [=](std :: vector <carla::rpc::Actor> _actor_list) {
        std::vector<ActorPtr> actor_list;
        for (auto &&actor : _actor_list) {
          actor_list.emplace_back(carla::client::detail::ActorVariant(actor).Get(tm->GetEpisodeProxy()));
        }
        tm->RegisterVehicles(actor_list);
      });


      /// Binding a lambda function to the name "unregister_vehicle".
      server->bind("unregister_vehicle", [=](std :: vector <carla::rpc::Actor> _actor_list) {
        std::vector<ActorPtr> actor_list;
        for (auto &&actor : _actor_list) {
          actor_list.emplace_back(carla::client::detail::ActorVariant(actor).Get(tm->GetEpisodeProxy()));
        }
        tm->UnregisterVehicles(actor_list);
      });

      /// Method to set a vehicle's % decrease in velocity with respect to the speed limit.
      /// If less than 0, it's a % increase.
      server->bind("set_percentage_speed_difference", [=](carla::rpc::Actor actor, const float percentage) {
        tm->SetPercentageSpeedDifference(carla::client::detail::ActorVariant(actor).Get(tm->GetEpisodeProxy()), percentage);
      });

      /// Method to set a global % decrease in velocity with respect to the speed limit.
      /// If less than 0, it's a % increase.
      server->bind("set_global_percentage_speed_difference", [=](const float percentage) {
        tm->SetGlobalPercentageSpeedDifference(percentage);
      });

      /// Method to set collision detection rules between vehicles.
      server->bind("set_collision_detection", [=](const carla::rpc::Actor &reference_actor, const carla::rpc::Actor &other_actor, const bool detect_collision) {
        const auto reference = carla::client::detail::ActorVariant(reference_actor).Get(tm->GetEpisodeProxy());
        const auto other = carla::client::detail::ActorVariant(other_actor).Get(tm->GetEpisodeProxy());
        tm->SetCollisionDetection(reference, other, detect_collision);
      });

      /// Method to force lane change on a vehicle.
      /// Direction flag can be set to true for left and false for right.
      server->bind("set_force_lane_change", [=](carla::rpc::Actor actor, const bool direction) {
        tm->SetForceLaneChange(carla::client::detail::ActorVariant(actor).Get(tm->GetEpisodeProxy()), direction);
      });

     /// Enable/disable automatic lane change on a vehicle.
      server->bind("set_auto_lane_change", [=](carla::rpc::Actor actor, const bool enable) {
        tm->SetAutoLaneChange(carla::client::detail::ActorVariant(actor).Get(tm->GetEpisodeProxy()), enable);
      });

      /// Method to specify how much distance a vehicle should maintain to
      /// the leading vehicle.
      server->bind("set_distance_to_leading_vehicle", [=](carla::rpc::Actor actor, const float distance) {
        tm->SetDistanceToLeadingVehicle(carla::client::detail::ActorVariant(actor).Get(tm->GetEpisodeProxy()), distance);
      });

      /// Method to the Global Distance to Leading vehicle
<<<<<<< HEAD
      
=======

>>>>>>> 7509e9d8
      server->bind("set_global_distance_to_leading_vehicle", [=]( const float distance) {
        tm->SetGlobalDistanceToLeadingVehicle(distance);
      });

      /// Method to specify the % chance of running any traffic light.
      server->bind("set_percentage_running_light", [=](carla::rpc::Actor actor, const float percentage) {
        tm->SetPercentageRunningLight(carla::client::detail::ActorVariant(actor).Get(tm->GetEpisodeProxy()), percentage);
      });

      /// Method to specify the % chance of running any traffic sign.
      server->bind("set_percentage_running_sign", [=](carla::rpc::Actor actor, const float percentage) {
        tm->SetPercentageRunningSign(carla::client::detail::ActorVariant(actor).Get(tm->GetEpisodeProxy()), percentage);
      });

        /// Method to specify the % chance of ignoring collisions with any walker.
      server->bind("set_percentage_ignore_walkers", [=](carla::rpc::Actor actor, const float percentage) {
        tm->SetPercentageIgnoreWalkers(carla::client::detail::ActorVariant(actor).Get(tm->GetEpisodeProxy()), percentage);
      });

        /// Method to specify the % chance of ignoring collisions with any vehicle.
      server->bind("set_percentage_ignore_vehicles", [=](carla::rpc::Actor actor, const float percentage) {
        tm->SetPercentageIgnoreVehicles(carla::client::detail::ActorVariant(actor).Get(tm->GetEpisodeProxy()), percentage);
      });

      /// Method to specify the % chance of ignoring collisions with any vehicle.
      server->bind("set_percentage_keep_right_rule", [=](carla::rpc::Actor actor, const float percentage) {
        tm->SetKeepRightPercentage(carla::client::detail::ActorVariant(actor).Get(tm->GetEpisodeProxy()), percentage);
      });

      /// Method to set synchronous mode.
      server->bind("set_synchronous_mode", [=](const bool mode) {
        tm->SetSynchronousMode(mode);
      });

      /// Method to set tick timeout for synchronous execution.
      server->bind("set_synchronous_mode_timeout_in_milisecond", [=](const double time) {
        tm->SetSynchronousModeTimeOutInMiliSecond(time);
      });

      /// Method to provide synchronous tick.
      server->bind("synchronous_tick", [=]() -> bool {
        return tm->SynchronousTick();
      });

      /// Method to reset all traffic lights.
      server->bind("reset_all_traffic_lights", [=]() {
        tm->ResetAllTrafficLights();
      });

      /// Method to check server is alive or not.
      server->bind("health_check_remote_TM", [=](){});

      /// Run traffic manager server to respond of any
      /// user client in asynchronous mode.
      server->async_run();
    }

  }

  ~TrafficManagerServer() {
    if(server) {
      server->stop();
      delete server;
      server = nullptr;
    }
  }

  uint16_t port() const {
    return _RPCPort;
  }

private:

  /// Traffic manager server RPC port
  uint16_t _RPCPort;

  /// Server instance
  ::rpc::server *server = nullptr;

};

} // namespace traffic_manager
} // namespace carla<|MERGE_RESOLUTION|>--- conflicted
+++ resolved
@@ -120,11 +120,6 @@
       });
 
       /// Method to the Global Distance to Leading vehicle
-<<<<<<< HEAD
-      
-=======
-
->>>>>>> 7509e9d8
       server->bind("set_global_distance_to_leading_vehicle", [=]( const float distance) {
         tm->SetGlobalDistanceToLeadingVehicle(distance);
       });

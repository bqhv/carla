--- conflicted
+++ resolved
@@ -42,14 +42,9 @@
 def is_within_distance_ahead(target_transform, current_transform, max_distance):
     """
     Check if a target object is within a certain distance in front of a reference object.
-<<<<<<< HEAD
-    :param target_location: location of the target object
-    :param current_location: location of the reference object
-=======
 
     :param target_transform: location of the target object
     :param current_transform: location of the reference object
->>>>>>> 927a3091
     :param orientation: orientation of the reference object
     :param max_distance: maximum allowed distance
     :return: True if target object is within max_distance ahead of the reference object
@@ -64,13 +59,8 @@
     if norm_target > max_distance:
         return False
 
-<<<<<<< HEAD
-    forward_vector = np.array(
-        [math.cos(math.radians(orientation)), math.sin(math.radians(orientation))])
-=======
     fwd = current_transform.get_forward_vector()
     forward_vector = np.array([fwd.x, fwd.y])
->>>>>>> 927a3091
     d_angle = math.degrees(math.acos(np.clip(np.dot(forward_vector, target_vector) / norm_target, -1., 1.)))
 
     return d_angle < 90.0

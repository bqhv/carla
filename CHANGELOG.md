--- conflicted
+++ resolved
@@ -1,10 +1,6 @@
-<<<<<<< HEAD
-## latest
-=======
 ## CARLA 0.9.8
 
   * Added beta version sumo-carla co-simulation.
->>>>>>> 7509e9d8
   * Traffic Manager:
     - Added benchmark
     - Added synchronous mode
